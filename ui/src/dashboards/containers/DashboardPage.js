--- conflicted
+++ resolved
@@ -73,12 +73,9 @@
       getAnnotationsAsync,
     } = this.props
 
-<<<<<<< HEAD
     const fifteenMinutes = Date.now() - 15 * 60 * 1000
     getAnnotationsAsync(source.links.annotations, fifteenMinutes)
-=======
     window.addEventListener('resize', this.handleWindowResize, true)
->>>>>>> 5d4efc3a
 
     const dashboards = await getDashboardsAsync()
     const dashboard = dashboards.find(
