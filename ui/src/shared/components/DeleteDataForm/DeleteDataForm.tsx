--- conflicted
+++ resolved
@@ -274,17 +274,13 @@
           <Grid.Column widthXS={Columns.Twelve}>
             <Panel className="delete-data-form--danger-zone">
               <Panel.Header>
-<<<<<<< HEAD
-                <h5>Danger Zone!</h5>
-=======
-                <Panel.Title>
+                <h5>
                   Danger Zone! You're deleting{' '}
                   <span style={{color: InfluxColors.Dreamsicle}}>
                     {formatNumber(count)}
                   </span>{' '}
                   records
-                </Panel.Title>
->>>>>>> 6d2f17cb
+                </h5>
               </Panel.Header>
               <Panel.Body className="delete-data-form--confirm">
                 <Checkbox
